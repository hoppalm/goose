package goose

import (
	"database/sql"
	"errors"
	"fmt"
	"log"
	"path/filepath"
	"strconv"
	"strings"
	"time"
)

// MigrationRecord struct.
type MigrationRecord struct {
	VersionID int64
	TStamp    time.Time
	IsApplied bool // was this a result of up() or down()
}

// Migration struct.
type Migration struct {
	Version    int64
	Next       int64  // next version, or -1 if none
	Previous   int64  // previous version, -1 if none
	Source     string // path to .sql script
	Registered bool
	UpFn       func(*sql.Tx) error // Up go migration function
	DownFn     func(*sql.Tx) error // Down go migration function
}

func (m *Migration) String() string {
	return fmt.Sprintf(m.Source)
}

// Up runs an up migration.
func (m *Migration) Up(db *sql.DB) error {
	return m.run(db, true)
}

// Down runs a down migration.
func (m *Migration) Down(db *sql.DB) error {
	return m.run(db, false)
}

func (m *Migration) run(db *sql.DB, direction bool) error {
	switch filepath.Ext(m.Source) {
	case ".sql":
		if err := runSQLMigration(db, m.Source, m.Version, direction); err != nil {
			return fmt.Errorf("FAIL %v, quitting migration", err)
		}

	case ".go":
		if !m.Registered {
			log.Fatalf("failed to apply Go migration %q: Go functions must be registered and built into a custom binary (see https://github.com/pressly/goose/tree/master/examples/go-migrations)", m.Source)
		}
		tx, err := db.Begin()
		if err != nil {
			log.Fatal("db.Begin: ", err)
		}

		fn := m.UpFn
		if !direction {
			fn = m.DownFn
		}
		if fn != nil {
			if err := fn(tx); err != nil {
				tx.Rollback()
				log.Fatalf("FAIL %s (%v), quitting migration.", filepath.Base(m.Source), err)
				return err
			}
		}
	}

	fmt.Println("OK   ", filepath.Base(m.Source))

	return nil
}

// NumericComponent looks for migration scripts with names in the form:
// XXX_descriptivename.ext where XXX specifies the version number
// and ext specifies the type of migration
func NumericComponent(name string) (int64, error) {

	base := filepath.Base(name)

	if ext := filepath.Ext(base); ext != ".go" && ext != ".sql" {
		return 0, errors.New("not a recognized migration file type")
	}

	idx := strings.Index(base, "_")
	if idx < 0 {
		return 0, errors.New("no separator found")
	}

	n, e := strconv.ParseInt(base[:idx], 10, 64)
	if e == nil && n <= 0 {
		return 0, errors.New("migration IDs must be greater than zero")
	}

	return n, e
}

// FinalizeMigration updates the version table for the given migration,
// and finalize the transaction.
func FinalizeMigrationTx(tx *sql.Tx, direction bool, v int64) error {

	// XXX: drop goose_db_version table on some minimum version number?
	stmt := GetDialect().insertVersionSQL()
	if _, err := tx.Exec(stmt, v, direction); err != nil {
		tx.Rollback()
		return err
	}

	return tx.Commit()
<<<<<<< HEAD
}

// Update the version table for the given migration without a transaction.
func FinalizeMigration(db *sql.DB, direction bool, v int64) error {

	// XXX: drop goose_db_version table on some minimum version number?
	stmt := GetDialect().insertVersionSql()
	if _, err := db.Exec(stmt, v, direction); err != nil {
		return err
	}

	return nil
}

var sqlMigrationTemplate = template.Must(template.New("goose.sql-migration").Parse(`
-- +goose Up
-- SQL in section 'Up' is executed when this migration is applied


-- +goose Down
-- SQL section 'Down' is executed when this migration is rolled back

`))
var goSqlMigrationTemplate = template.Must(template.New("goose.go-migration").Parse(`
package migration

import (
    "database/sql"

    "github.com/pressly/goose"
)

func init() {
    goose.AddMigration(Up{{.}}, Down{{.}})
}

// Up{{.}} updates the database to the new requirements
func Up{{.}}(tx *sql.Tx) error {
    return nil
}

// Down{{.}} should send the database back to the state it was from before Up was ran
func Down{{.}}(tx *sql.Tx) error {
    return nil
}
`))
=======
}
>>>>>>> 226da2c1
<|MERGE_RESOLUTION|>--- conflicted
+++ resolved
@@ -113,7 +113,6 @@
 	}
 
 	return tx.Commit()
-<<<<<<< HEAD
 }
 
 // Update the version table for the given migration without a transaction.
@@ -126,40 +125,4 @@
 	}
 
 	return nil
-}
-
-var sqlMigrationTemplate = template.Must(template.New("goose.sql-migration").Parse(`
--- +goose Up
--- SQL in section 'Up' is executed when this migration is applied
-
-
--- +goose Down
--- SQL section 'Down' is executed when this migration is rolled back
-
-`))
-var goSqlMigrationTemplate = template.Must(template.New("goose.go-migration").Parse(`
-package migration
-
-import (
-    "database/sql"
-
-    "github.com/pressly/goose"
-)
-
-func init() {
-    goose.AddMigration(Up{{.}}, Down{{.}})
-}
-
-// Up{{.}} updates the database to the new requirements
-func Up{{.}}(tx *sql.Tx) error {
-    return nil
-}
-
-// Down{{.}} should send the database back to the state it was from before Up was ran
-func Down{{.}}(tx *sql.Tx) error {
-    return nil
-}
-`))
-=======
-}
->>>>>>> 226da2c1
+}